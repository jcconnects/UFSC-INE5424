--- conflicted
+++ resolved
@@ -24,25 +24,16 @@
 class Initializer;
 
 // Network Interface Card implementation
-<<<<<<< HEAD
-template <typename NetworkEngine, typename MemoryEngine>
-class NIC: public Ethernet, public Conditionally_Data_Observed<Buffer<Ethernet::Frame>, Ethernet::Protocol>, private NetworkEngine, private MemoryEngine
-=======
 // Templated on the External (Network) and Internal (Local) communication engines
 template <typename ExternalEngine, typename InternalEngine>
 class NIC: public Ethernet, public Conditionally_Data_Observed<Buffer<Ethernet::Frame>, Ethernet::Protocol>
->>>>>>> 3f574657
 {
     friend class Initializer;
 
     public:
-<<<<<<< HEAD
-        static const unsigned int N_BUFFERS = Traits<NIC<NetworkEngine, MemoryEngine>>::SEND_BUFFERS + Traits<NIC<NetworkEngine, MemoryEngine>>::RECEIVE_BUFFERS;
-=======
         // Combine buffer counts from traits (assuming traits might specify per-engine needs)
         // TODO: Revisit Trait definition for dual engines if needed
         static const unsigned int N_BUFFERS = Traits<NIC<ExternalEngine, InternalEngine>>::SEND_BUFFERS + Traits<NIC<ExternalEngine, InternalEngine>>::RECEIVE_BUFFERS;
->>>>>>> 3f574657
 
         typedef Ethernet::Address Address;
         typedef Ethernet::Protocol Protocol_Number;
@@ -82,15 +73,7 @@
     public:
         ~NIC();
         
-<<<<<<< HEAD
-        int send(Address dst, Protocol_Number prot, const void * data, unsigned int size);
-        
-        int receive(Address * src, Protocol_Number * prot, void * data, unsigned int size);
-
-        // Send a pre-allocated buffer
-=======
         // Send a pre-allocated buffer (routes automatically)
->>>>>>> 3f574657
         int send(DataBuffer* buf);
 
         // Process a received buffer (called by Protocol layer)
@@ -110,11 +93,7 @@
         // Get network statistics
         const Statistics& statistics();
         
-<<<<<<< HEAD
-        // Explicitly stop the NIC and its underlying NetworkEngine
-=======
         // Explicitly stop the NIC and its underlying engines
->>>>>>> 3f574657
         void stop();
         
         // Attach/detach observers (inherited from Conditionally_Data_Observed)
@@ -153,11 +132,6 @@
 };
 
 // NIC implementations
-<<<<<<< HEAD
-template <typename NetworkEngine, typename MemoryEngine>
-NIC<NetworkEngine, MemoryEngine>::NIC() {
-    db<NIC>(TRC) << "NIC<NetworkEngine, MemoryEngine>::NIC() called!\n";
-=======
 template <typename ExternalEngine, typename InternalEngine>
 NIC<ExternalEngine, InternalEngine>::NIC()
     : _running(false),
@@ -166,7 +140,6 @@
       _event_thread(0)
 {
     db<NIC>(TRC) << "NIC<ExternalEngine, InternalEngine>::NIC() called!\n";
->>>>>>> 3f574657
 
     try {
         // Initialize buffer pool
@@ -189,15 +162,6 @@
         _address = _external_engine.getMacAddress();
         db<NIC>(INF) << "[NIC] Address set from ExternalEngine: " << Ethernet::mac_to_string(_address) << "\n";
     
-<<<<<<< HEAD
-    // Starting NetworkEngine
-    NetworkEngine::start();
-}
-
-template <typename NetworkEngine, typename MemoryEngine>
-NIC<NetworkEngine, MemoryEngine>::~NIC() {
-    db<NIC>(TRC) << "NIC<NetworkEngine, MemoryEngine>::~NIC() called!\n";
-=======
         // Initialize and setup the NIC's epoll
         _stop_event_fd = eventfd(0, EFD_NONBLOCK);
         if (_stop_event_fd < 0) {
@@ -237,24 +201,12 @@
     db<NIC>(TRC) << "NIC<ExternalEngine, InternalEngine>::~NIC() called!\n";
 
     stop(); // Ensure everything is stopped and joined
->>>>>>> 3f574657
     
     sem_destroy(&_binary_sem);
 
     // Engines (_external_engine, _internal_engine) are destructed automatically
 }
 
-<<<<<<< HEAD
-template <typename NetworkEngine, typename MemoryEngine>
-int NIC<NetworkEngine, MemoryEngine>::send(DataBuffer* buf) {
-    db<NIC>(TRC) << "NIC<NetworkEngine, MemoryEngine>::send() called!\n";
-
-    // Check if NetworkEngine is running before trying to send
-    if (!NetworkEngine::running()) {
-        db<NIC>(INF) << "[NIC] send() called while NetworkEngine is shutting down, dropping packet\n";
-        _statistics.tx_drops++;
-        return -1;
-=======
 template <typename ExternalEngine, typename InternalEngine>
 void NIC<ExternalEngine, InternalEngine>::setupNicEpoll() {
     db<NIC>(TRC) << "NIC::setupNicEpoll() called!\n";
@@ -263,7 +215,6 @@
     if (_nic_ep_fd < 0) {
         perror("epoll_create1 NIC");
         throw std::runtime_error("Failed to create NIC epoll instance");
->>>>>>> 3f574657
     }
 
     struct epoll_event ev = {};
@@ -349,10 +300,6 @@
         }
     }
 
-<<<<<<< HEAD
-    int result = NetworkEngine::send(buf->data(), buf->size());
-    db<NIC>(INF) << "[NIC] NetworkEngine::send() returned value " << std::to_string(result) << "\n";
-=======
     db<NIC>(INF) << "[NIC EventLoop] Thread terminated.\n";
     return nullptr;
 }
@@ -368,7 +315,6 @@
                        // Let's assume caller handles free if send returns < 0 for now.
         return -1; // Indicate error
     }
->>>>>>> 3f574657
 
     if (!buf || !buf->data()) {
         db<NIC>(ERR) << "[NIC] send() called with null or invalid buffer.\n";
@@ -410,12 +356,6 @@
     return result; // Return bytes sent or negative on error
 }
 
-<<<<<<< HEAD
-template <typename NetworkEngine, typename MemoryEngine>
-int NIC<NetworkEngine, MemoryEngine>::receive(DataBuffer* buf, Address* src, Address* dst, void* data, unsigned int size) {
-    db<NIC>(TRC) << "NIC<NetworkEngine, MemoryEngine>::receive() called!\n";
-=======
->>>>>>> 3f574657
 
 template <typename ExternalEngine, typename InternalEngine>
 int NIC<ExternalEngine, InternalEngine>::receive(DataBuffer* buf, Address* src, Address* dst, void* data, unsigned int size) {
@@ -478,28 +418,6 @@
     return payload_size;
 }
 
-<<<<<<< HEAD
-template <typename NetworkEngine, typename MemoryEngine>
-void NIC<NetworkEngine, MemoryEngine>::handleSignal() {
-    db<SocketNetworkEngine>(TRC) << "SocketNetworkEngine::handleSignal() called!\n";
-    
-    // Early check - if NetworkEngine is no longer running, don't process packets
-    if (!NetworkEngine::running()) {
-        db<SocketNetworkEngine>(TRC) << "[SocketNetworkEngine] NetworkEngine no longer running, ignoring signal\n";
-        return;
-    }
-    
-    Ethernet::Frame frame;
-    struct sockaddr_ll src_addr;
-    socklen_t addr_len = sizeof(src_addr);
-    
-    int bytes_received = recvfrom(this->_sock_fd, &frame, sizeof(frame), 0, reinterpret_cast<sockaddr*>(&src_addr), &addr_len);
-                               
-    if (bytes_received < 0) {
-        db<SocketNetworkEngine>(INF) << "[SocketNetworkEngine] No data received\n";
-        if (errno != EAGAIN && errno != EWOULDBLOCK) {
-            perror("recvfrom");
-=======
 template <typename ExternalEngine, typename InternalEngine>
 void NIC<ExternalEngine, InternalEngine>::handleExternalEvent() {
     db<NIC>(TRC) << "NIC::handleExternalEvent() called!\n";
@@ -515,47 +433,12 @@
         if (bytes_received < 0) { // Log errors, ignore non-errors (like EAGAIN if it were non-blocking)
              db<NIC>(ERR) << "[NIC] ExternalEngine::receiveFrame failed or returned no data (" << bytes_received << ")\n";
              // Potentially update rx_drops_external if it was a real error
->>>>>>> 3f574657
         }
         return; // No data or error
     }
 
     // Basic validation
     if (static_cast<unsigned int>(bytes_received) < Ethernet::HEADER_SIZE) {
-<<<<<<< HEAD
-        db<SocketNetworkEngine>(ERR) << "[SocketNetworkEngine] Received undersized frame (" << bytes_received << " bytes)\n";
-        return;
-    }
-    
-    // Convert protocol from network to host byte order
-    frame.prot = ntohs(frame.prot);
-    // // Filters out messages from itself
-    if (_address == frame.src) return;
-    db<SocketNetworkEngine>(INF) << "[SocketNetworkEngine] received frame: {src = " << Ethernet::mac_to_string(frame.src) << ", dst = " << Ethernet::mac_to_string(frame.dst) << ", prot = " << frame.prot << ", size = " << bytes_received << "}\n";
-    
-    // Process the frame if callback is set
-    // 1. Extracting header
-    Ethernet::Address dst = frame.dst;
-    Ethernet::Protocol proto = frame.prot;
-
-    // 2. Allocate buffer
-    DataBuffer * buf = alloc(dst, proto, bytes_received-Ethernet::HEADER_SIZE);
-    if (!buf) return;
-
-    // 4. Copy frame to buffer
-    std::memcpy(buf->data(), &frame, bytes_received);
-
-    // 5. Notify Observers
-    if (!notify(proto, buf)) {
-        db<NIC>(INF) << "[NIC] data received, but no one was notified " << proto << "\n";
-        free(buf); // if no one is listening, free buffer
-    }
-}
-
-template <typename NetworkEngine, typename MemoryEngine>
-typename NIC<NetworkEngine, MemoryEngine>::DataBuffer* NIC<NetworkEngine, MemoryEngine>::alloc(Address dst, Protocol_Number prot, unsigned int size) {
-    db<NIC>(TRC) << "NIC<NetworkEngine, MemoryEngine>::alloc() called!\n";
-=======
         db<NIC>(ERR) << "[NIC] Received undersized frame externally (" << bytes_received << " bytes)\n";
         _statistics.rx_drops_external++;
         return;
@@ -611,7 +494,6 @@
     }
 }
 
->>>>>>> 3f574657
 
 template <typename ExternalEngine, typename InternalEngine>
 void NIC<ExternalEngine, InternalEngine>::handleInternalEvent(DataBuffer* buf, int size) {
@@ -620,11 +502,6 @@
     // Fill the Ethernet header in the allocated buffer
     Ethernet::Frame* frame = buf->data();
 
-<<<<<<< HEAD
-    if (!NetworkEngine::running()) {
-        db<NIC>(WRN) << "[NIC] alloc() called when NIC has finished\n";
-        sem_post(&_buffer_sem);
-=======
     // Notify observers
     db<NIC>(INF) << "[NIC Internal] Notifying observers for protocol " << frame->prot << "\n";
     if (!Observed::notify(frame->prot, buf)) {
@@ -646,7 +523,6 @@
     // Check if NIC is running before potentially blocking on semaphore
     if (!_running.load(std::memory_order_acquire)) {
         db<NIC>(WRN) << "[NIC] alloc() called when NIC is not running.\n";
->>>>>>> 3f574657
         return nullptr;
     }
 
@@ -677,22 +553,11 @@
     _free_buffer_count--; // Decrement available buffer count
     sem_post(&_binary_sem); // Unlock the queue
 
-<<<<<<< HEAD
-    Ethernet:Frame frame;
-    frame.src = address();
-    frame.dst = dst;
-    frame.prot = prot;
-
-    unsigned int frame_size = Ethernet::HEADER_SIZE + size;
-
-    buf->setdata(&frame, frame_size);
-=======
     // Set frame headers
     buf->data()->src = _address; // Source is always the NIC's address
     buf->data()->dst = dst;
     buf->data()->prot = prot;
     buf->setSize(size); // Set total frame size
->>>>>>> 3f574657
 
     db<NIC>(INF) << "[NIC] buffer allocated for frame: {src=" << Ethernet::mac_to_string(_address)
                  << ", dst=" << Ethernet::mac_to_string(dst) << ", prot=" << prot
@@ -701,11 +566,6 @@
     return buf;
 }
 
-<<<<<<< HEAD
-template <typename NetworkEngine, typename MemoryEngine>
-void NIC<NetworkEngine, MemoryEngine>::free(DataBuffer* buf) {
-    db<NIC>(TRC) << "NIC<NetworkEngine, MemoryEngine>::free() called!\n";
-=======
 template <typename ExternalEngine, typename InternalEngine>
 void NIC<ExternalEngine, InternalEngine>::free(DataBuffer* buf) {
     db<NIC>(TRC) << "NIC::free() called!\n";
@@ -714,7 +574,6 @@
          db<NIC>(WRN) << "[NIC] free() called with null buffer.\n";
          return;
     }
->>>>>>> 3f574657
 
     // Optional: Clear buffer data for security/debugging
     buf->clear(); // Assuming this resets internal state/size
@@ -727,27 +586,6 @@
     sem_post(&_binary_sem); // Unlock queue
 }
 
-<<<<<<< HEAD
-template <typename NetworkEngine, typename MemoryEngine>
-const typename NIC<NetworkEngine, MemoryEngine>::Address& NIC<NetworkEngine, MemoryEngine>::address() {
-    db<NIC>(TRC) << "NIC<NetworkEngine, MemoryEngine>::address() called!\n";
-
-    return _address;
-}
-
-template <typename NetworkEngine, typename MemoryEngine>
-void NIC<NetworkEngine, MemoryEngine>::setAddress(Address address) {
-    db<NIC>(TRC) << "NIC<NetworkEngine, MemoryEngine>::setAddress() called!\n";
-
-    _address = address;
-    db<NIC>(INF) << "[NIC] address setted: " << Ethernet::mac_to_string(address) << "\n";
-}
-
-template <typename NetworkEngine, typename MemoryEngine>
-const NIC<NetworkEngine, MemoryEngine>::Statistics& NIC<NetworkEngine, MemoryEngine>::statistics() {
-    db<NIC>(TRC) << "NIC<NetworkEngine, MemoryEngine>::statistics() called!\n";
-
-=======
 template <typename ExternalEngine, typename InternalEngine>
 const typename NIC<ExternalEngine, InternalEngine>::Address& NIC<ExternalEngine, InternalEngine>::address() {
     // Returns the primary MAC address associated with the external interface
@@ -765,20 +603,10 @@
 template <typename ExternalEngine, typename InternalEngine>
 const typename NIC<ExternalEngine, InternalEngine>::Statistics& NIC<ExternalEngine, InternalEngine>::statistics() {
     db<NIC>(TRC) << "NIC::statistics() called!\n";
->>>>>>> 3f574657
     return _statistics;
 }
 
 
-<<<<<<< HEAD
-template <typename NetworkEngine, typename MemoryEngine>
-void NIC<NetworkEngine, MemoryEngine>::stop() {
-    db<NIC>(TRC) << "NIC<NetworkEngine, MemoryEngine>::stop() called!\n";
-
-    // Stops the NetworkEngine execution
-    NetworkEngine::stop();
-    db<NIC>(INF) << "[NIC] NetworkEngine stopped\n";
-=======
 template <typename ExternalEngine, typename InternalEngine>
 void NIC<ExternalEngine, InternalEngine>::stop() {
     db<NIC>(TRC) << "NIC::stop() called!\n";
@@ -837,6 +665,5 @@
     }
 
     db<NIC>(INF) << "[NIC] Stop sequence complete.\n";
->>>>>>> 3f574657
 }
 #endif // NIC_H
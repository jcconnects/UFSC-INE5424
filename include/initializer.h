--- conflicted
+++ resolved
@@ -15,11 +15,6 @@
 class Initializer {
 
     public:
-<<<<<<< HEAD
-        typedef NIC<SocketEngine> VehicleNIC;
-        typedef Protocol<VehicleNIC> CProtocol;
-    
-=======
         // Use the aliases defined in component.h (or types.h)
         // These define the specific NIC and Protocol types for the system
         // typedef NIC<SocketEngine> VehicleNIC; // Old
@@ -27,7 +22,6 @@
         using VehicleNIC = TheNIC;       // Use the dual-engine NIC alias
         using CProtocol = TheProtocol;   // Use the corresponding protocol alias
 
->>>>>>> 3f574657
         Initializer() = default;
 
         ~Initializer() = default;

--- conflicted
+++ resolved
@@ -30,10 +30,6 @@
 template<typename T>
 class List {
 public:
-<<<<<<< HEAD
-    void insert(T* item);
-    T* remove();
-=======
     void insert(T* item) {
         std::lock_guard<std::mutex> lock(_mutex);
         _items.push_back(item);
@@ -53,7 +49,6 @@
         std::lock_guard<std::mutex> lock(_mutex);
         return _items.empty();
     }
->>>>>>> b3d0eda7
 private:
     mutable std::mutex _mutex;
     std::list<T*> _items;
@@ -85,21 +80,14 @@
     Iterator end();
 
 private:
-<<<<<<< HEAD
-=======
     mutable std::mutex _mutex;
->>>>>>> b3d0eda7
     std::list<T*> _items;
 };
 
 // Fundamentals for Observer X Observed
 template <typename T, typename Condition>
 class Conditional_Data_Observer {
-<<<<<<< HEAD
-    friend class Conditionally_Data_Observed<T, Condition>;
-=======
     // friend class Conditionally_Data_Observed<T, Condition>;
->>>>>>> b3d0eda7
 public:
     typedef T Observed_Data;
     typedef Condition Observing_Condition;

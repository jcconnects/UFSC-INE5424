#ifndef PROTOCOL_H
#define PROTOCOL_H

#include <string>
#include <iostream>
#include <cstring>
#include <atomic>
#include <sstream>
#include <iomanip> // For std::setfill, std::setw, std::hex

#include "nic.h"
#include "traits.h"
#include "debug.h"
#include "observed.h"
#include "ethernet.h" // Assuming Ethernet namespace is included

// Protocol implementation that works with the real Communicator
template <typename NIC>
class Protocol: private NIC::Observer
{
    public:
        static const typename NIC::Protocol_Number PROTO = Traits<Protocol>::ETHERNET_PROTOCOL_NUMBER;
        
        typedef typename NIC::DataBuffer Buffer;
        typedef typename NIC::Address Physical_Address;
        typedef unsigned int Port;
        
        // Change to use Concurrent_Observer for Communicator interactions
        typedef Conditional_Data_Observer<Buffer, Port> Observer;
        typedef Conditionally_Data_Observed<Buffer, Port> Observed;
        
        // Header class for protocol messages
        class Header {
            public:
                Header() : _from_port(0), _to_port(0), _size(0) {}
                
                Port from_port() const { return _from_port; }
                void from_port(Port p) { _from_port = p; }
                
                Port to_port() const { return _to_port; }
                void to_port(Port p) { _to_port = p; }
                
                unsigned int size() const { return _size; }
                void size(unsigned int s) { _size = s; }
                
            private:
                Port _from_port;
                Port _to_port;
                unsigned int _size;
        };
        
        static const unsigned int MTU = NIC::MTU - sizeof(Header);
        typedef std::uint8_t Data[MTU];
        
        // Packet class that includes header and data
        class Packet: public Header {
            public:
                Packet() {}
                
                Header* header() { return this; }
                
                template<typename T>
                T* data() { return reinterpret_cast<T*>(&_data); }
                
            private:
                Data _data;
        } __attribute__((packed));
        
        // Address class for Protocol layer
        class Address
        {
            public:
                enum Null { NULL_VALUE };
            
            public:
                Address();
                Address(const Null& null);
                Address(Physical_Address paddr, Port port);
                
                void paddr(Physical_Address addr);
                const Physical_Address& paddr() const;

                void port(Port port);
                const Port& port() const;

                std::string to_string() const;

                static const Address BROADCAST;
                
                operator bool() const;
                bool operator==(const Address& a) const;
            
            private:
                Port _port;
                Physical_Address _paddr;
        };
        
        Protocol(NIC* nic);

        ~Protocol();
        
        int send(Address from, Address to, const void* data, unsigned int size);
        int receive(Buffer* buf, Address *from, void* data, unsigned int size);

        static void attach(Observer* obs, Address address);
        static void detach(Observer* obs, Address address);
        
        // Add buffer free method
        void free(Buffer* buf);

    private:
        void update(typename NIC::Protocol_Number prot, Buffer * buf) override;

    private:
        NIC* _nic;
        static Observed _observed;
};

/******** Protocol::Address Implementation ******/
template <typename NIC>
Protocol<NIC>::Address::Address() : _port(0), _paddr() {}

template <typename NIC>
Protocol<NIC>::Address::Address(const Null& null) : _port(0), _paddr() {}

template <typename NIC>
Protocol<NIC>::Address::Address(Physical_Address paddr, Port port) : _port(port), _paddr(paddr) {}

template <typename NIC>
void Protocol<NIC>::Address::paddr(Physical_Address addr){
    _paddr = addr;
}

template <typename NIC>
const typename Protocol<NIC>::Physical_Address& Protocol<NIC>::Address::paddr() const{
    return _paddr;
}

template <typename NIC>
void Protocol<NIC>::Address::port(Port port) {
    _port = port;
}

template <typename NIC>
const typename Protocol<NIC>::Port& Protocol<NIC>::Address::port() const {
    return _port;
}

template <typename NIC>
Protocol<NIC>::Address::operator bool() const { 
    return _port != 0 || _paddr != Physical_Address();
}

template <typename NIC>
bool Protocol<NIC>::Address::operator==(const Address& a) const { 
    return (_paddr == a._paddr) && (_port == a._port); 
}

template <typename NIC>
std::string Protocol<NIC>::Address::to_string() const {
    std::string mac_addr = Ethernet::mac_to_string(_paddr);
    return mac_addr + ":" + std::to_string(_port);

}

/********* Protocol Implementation *********/
template <typename NIC>
Protocol<NIC>::Protocol(NIC* nic) : NIC::Observer(PROTO), _nic(nic) {
    db<Protocol>(TRC) << "Protocol<NIC>::Protocol() called!\n";
    
    if (!nic) {
        throw std::invalid_argument("NIC pointer cannot be null");
    }

    _nic->attach(this, PROTO);
    db<Protocol>(INF) << "[Protocol] attached to NIC\n";
}

template <typename NIC>
Protocol<NIC>::~Protocol() {
    db<Protocol>(TRC) << "Protocol<NIC>::~Protocol() called!\n";
    
    _nic->detach(this, PROTO);
    db<Protocol>(INF) << "[Protocol] detached from NIC\n";
}

template <typename NIC>
int Protocol<NIC>::send(Address from, Address to, const void* data, unsigned int size) {
    db<Protocol>(TRC) << "Protocol<NIC>::send() called!\n";

    db<Protocol>(INF) << "[Protocol] sending from port " << from.port() << " to port " << to.port() << "\n";
<<<<<<< HEAD
    
    // Allocate buffer with header and data
    unsigned int pakcet_size = sizeof(Header) + size;

    Buffer* buf = _nic->alloc(to.paddr(), PROTO, pakcet_size);
=======

    // Calculate total size needed for the *entire* Ethernet frame
    unsigned int total_frame_size = Ethernet::HEADER_SIZE + sizeof(Header) + size;

    // Check against MTU before allocation (optional but good practice)
    if (total_frame_size > NIC::MTU + Ethernet::HEADER_SIZE) { // Compare total size with NIC capacity
         db<Protocol>(ERR) << "[Protocol] Data size (" << size << ") + Proto Header (" << sizeof(Header) << ") exceeds MTU (" << NIC::MTU << "). Dropping packet.\n";
         return 0; // Indicate failure due to size
    }

    // Allocate buffer for the entire frame
    // NIC::alloc expects the total frame size
    Buffer* buf = _nic->alloc(to.paddr(), PROTO, total_frame_size);
>>>>>>> 3f574657
    if (!buf) {
        db<Protocol>(ERR) << "[Protocol] Failed to allocate buffer for send\n";
        return 0; // Indicate failure, no buffer allocated
    }

    // Get pointer to where Protocol packet starts (within the Ethernet payload)
    // Assumes buf->data() returns Ethernet::Frame* and payload follows header
    Packet* packet = reinterpret_cast<Packet*>(buf->data()->payload);

    // Set up Protocol Packet Header
    packet->from_port(from.port());
    packet->to_port(to.port());
    packet->size(size); // Set the size of the *user data*

    // Copy user data into the packet's data section
    std::memcpy(packet->template data<void>(), data, size);

    // Send the packet via NIC
    int result = _nic->send(buf); // NIC::send takes the buffer containing the full frame
    db<Protocol>(INF) << "[Protocol] NIC::send() returned value " << std::to_string(result) << "\n";

    // --- Buffer Freeing on Failure ---
    if (result <= 0) {
        db<Protocol>(ERR) << "[Protocol] NIC::send failed. Freeing allocated buffer.\n";
        _nic->free(buf); // Free the buffer if send failed
        return 0; // Indicate send failure
    }
    // --- End Buffer Freeing ---

<<<<<<< HEAD
    return result;
=======
    // If send was successful, NIC/Engine handles the buffer from here on.
    // Protocol layer doesn't free it on success.
    // Return the size of the *user data* sent successfully.
    return size;
>>>>>>> 3f574657
}

template <typename NIC>
int Protocol<NIC>::receive(Buffer* buf, Address *from, void* data, unsigned int size) {
    db<Protocol>(TRC) << "Protocol<NIC>::receive() called!\n";

    typename NIC::Address src_mac;
    typename NIC::Address dst_mac;

    std::uint8_t temp_buffer[size];
    
    int packet_size = _nic->receive(buf, &src_mac, &dst_mac, temp_buffer, NIC::MTU);
    db<Protocol>(INF) << "[Protocol] NIC::receive returned size " << std::to_string(packet_size) << "\n";

    if (packet_size < static_cast<int>(sizeof(Header))) {
        db<Protocol>(ERR) << "[Protocol] Packet size too small\n";
        return 0;
    }

    db<Protocol>(INF) << "[Protocol] Received packet from " << Ethernet::mac_to_string(src_mac) << " to " << Ethernet::mac_to_string(dst_mac) << "\n";
    db<Protocol>(INF) << "[Protocol] Packet size: " << packet_size << "\n";

    // Interpretar como Packet
    Packet* pkt = reinterpret_cast<Packet*>(temp_buffer);

    if (from) {
        from->paddr(src_mac);
        from->port(pkt->header()->from_port());
    } else {
        db<Protocol>(ERR) << "[Protocol] from is null\n";
    }

    // Calcular tamanho do payload
    int payload_size = packet_size - sizeof(Header);

    // Copiar apenas os dados úteis para o usuário
    std::memcpy(data, pkt->template data<void>(), payload_size);

    return payload_size;
}

template <typename NIC>
void Protocol<NIC>::attach(Observer* obs, Address address) {
    db<Protocol>(TRC) << "Protocol<NIC>::attach() called!\n";
    
    _observed.attach(obs, address.port());
    db<Protocol>(INF) << "[Protocol] Attached observer to port " << address.port() << "\n";
}

template <typename NIC>
void Protocol<NIC>::detach(Observer* obs, Address address) {
    db<Protocol>(TRC) << "Protocol<NIC>::detach() called!\n";

    _observed.detach(obs, address.port());
    db<Protocol>(INF) << "[Protocol] Detached observer from port " << address.port() << "\n";
}

template <typename NIC>
void Protocol<NIC>::update(typename NIC::Protocol_Number prot, Buffer * buf) {
    db<Protocol>(TRC) << "Protocol<NIC>::update() called!\n";
    
    // Extracting Ethernet Frame to check source MAC
    Ethernet::Frame* frame = buf->data();
    Ethernet::Address src_mac = frame->src;
    Ethernet::Address my_mac = _nic->address(); // Get NIC's MAC address

    // Extracting packet from buffer payload
    Packet* packet = reinterpret_cast<Packet*>(frame->payload);
    
    // Extracting dst port from packet header
    Port dst_port = packet->header()->to_port();

    // --- Security Check: Drop external packets to broadcast port 0 --- 
    if (src_mac != my_mac && dst_port == 0) {
        db<Protocol>(WRN) << "[Protocol] Dropping external packet (src=" << Ethernet::mac_to_string(src_mac) << ") destined for broadcast port 0.\n";
        _nic->free(buf); // Free the buffer
        return;          // Do not process further
    }
    // ------------------------------------------------------------------

    // If we have observers, notify them based on destination port (broadcast handled by notify)
    // Let reference counting handle buffer cleanup if notified.
    // Otherwise, free the buffer ourselves
    if (!Protocol::_observed.notify(dst_port, buf)) { // Use port for notification
        db<Protocol>(INF) << "[Protocol] data received, but no one was notified for port " << dst_port << ". Freeing buffer.\n";
        // No observers for this specific port (and not broadcast, or broadcast had no observers)
        _nic->free(buf);
    }
}

// Add implementation for Protocol::free
template <typename NIC>
void Protocol<NIC>::free(Buffer* buf) {
    if (_nic) {
        _nic->free(buf);
    } else {
        // Log error or handle case where NIC pointer is null (shouldn't happen in normal operation)
        db<Protocol>(ERR) << "[Protocol] free() called but _nic is null!\n";
    }
}

// Initialize static members
template <typename NIC>
typename Protocol<NIC>::Observed Protocol<NIC>::_observed;

// Initialize the BROADCAST address
template <typename NIC>
const typename Protocol<NIC>::Address Protocol<NIC>::Address::BROADCAST = 
    typename Protocol<NIC>::Address(
        Ethernet::BROADCAST, // MAC broadcast
        Protocol<NIC>::Address::NULL_VALUE // ou um valor reservado, como "porta broadcast"
    );
#endif // PROTOCOL_H<|MERGE_RESOLUTION|>--- conflicted
+++ resolved
@@ -189,13 +189,6 @@
     db<Protocol>(TRC) << "Protocol<NIC>::send() called!\n";
 
     db<Protocol>(INF) << "[Protocol] sending from port " << from.port() << " to port " << to.port() << "\n";
-<<<<<<< HEAD
-    
-    // Allocate buffer with header and data
-    unsigned int pakcet_size = sizeof(Header) + size;
-
-    Buffer* buf = _nic->alloc(to.paddr(), PROTO, pakcet_size);
-=======
 
     // Calculate total size needed for the *entire* Ethernet frame
     unsigned int total_frame_size = Ethernet::HEADER_SIZE + sizeof(Header) + size;
@@ -209,7 +202,6 @@
     // Allocate buffer for the entire frame
     // NIC::alloc expects the total frame size
     Buffer* buf = _nic->alloc(to.paddr(), PROTO, total_frame_size);
->>>>>>> 3f574657
     if (!buf) {
         db<Protocol>(ERR) << "[Protocol] Failed to allocate buffer for send\n";
         return 0; // Indicate failure, no buffer allocated
@@ -239,14 +231,10 @@
     }
     // --- End Buffer Freeing ---
 
-<<<<<<< HEAD
-    return result;
-=======
     // If send was successful, NIC/Engine handles the buffer from here on.
     // Protocol layer doesn't free it on success.
     // Return the size of the *user data* sent successfully.
     return size;
->>>>>>> 3f574657
 }
 
 template <typename NIC>

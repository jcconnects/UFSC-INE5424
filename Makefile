--- conflicted
+++ resolved
@@ -78,23 +78,15 @@
 SYSTEM_TEST_SRCS := $(wildcard $(SYSTEM_TESTDIR)/*.cpp)
 
 # Generate binary paths
-<<<<<<< HEAD
 UNIT_TEST_BINS := $(UNIT_TEST_SRCS:$(UNIT_TESTDIR)/%.cpp=$(BINDIR)/unit_tests/%)
 INTEGRATION_TEST_BINS := $(INTEGRATION_TEST_SRCS:$(INTEGRATION_TESTDIR)/%.cpp=$(BINDIR)/integration_tests/%)
 SYSTEM_TEST_BINS := $(SYSTEM_TEST_SRCS:$(SYSTEM_TESTDIR)/%.cpp=$(BINDIR)/system_tests/%)
-=======
-UNIT_TEST_BINS := $(patsubst $(UNIT_TESTDIR)/%.cpp, $(BINDIR)/unit_tests/%, $(UNIT_TEST_SRCS))
-INTEGRATION_TEST_BINS := $(patsubst $(INTEGRATION_TESTDIR)/%.cpp, $(BINDIR)/integration_tests/%, $(INTEGRATION_TEST_SRCS))
-SYSTEM_TEST_BINS := $(patsubst $(SYSTEM_TESTDIR)/%.cpp, $(BINDIR)/system_tests/%, $(SYSTEM_TEST_SRCS))
-
-# Main sources needed by tests
-SRCS = $(wildcard $(SRCDIR)/*.cpp) $(wildcard $(SRCDIR)/core/*.cpp)
-
-# Filter out main.cpp if it exists, as tests have their own main
-SRCS := $(filter-out $(SRCDIR)/main.cpp, $(SRCS))
-
-# Use a unique interface name to avoid conflicts
-TEST_IFACE_NAME = test-dummy0
+
+# No library target needed for header-only design
+# LIBRARY := $(LIBDIR)/libine5424.a
+
+# Interface name for testing
+TEST_IFACE_NAME := test-dummy0
 
 # Default target: compile and run all tests
 .PHONY: all
@@ -118,56 +110,23 @@
 # Compile all tests
 .PHONY: compile_tests
 compile_tests: dirs $(UNIT_TEST_BINS) $(INTEGRATION_TEST_BINS) $(SYSTEM_TEST_BINS)
->>>>>>> fa11038c
-
-# No library target needed for header-only design
-# LIBRARY := $(LIBDIR)/libine5424.a
-
-# Interface name for testing
-TEST_IFACE_NAME := test-dummy0
-
-# =============================================================================
-# Build Targets
-# =============================================================================
-
-.PHONY: all clean help test docs config debug-vars format install-deps
-.PHONY: compile_tests compile_quiet compile_strict compile_verbose platform-check
-.PHONY: unit_tests integration_tests system_tests thread_analysis coverage
-.PHONY: docs-open clean-docs distclean docker-build docker-run
-.DEFAULT_GOAL := all
-
-# Help target
-help: ## Show this help message
-	@echo "Available targets:"
-	@grep -E '^[a-zA-Z_-]+:.*?## .*$$' $(MAKEFILE_LIST) | sort | awk 'BEGIN {FS = ":.*?## "}; {printf "  \033[36m%-20s\033[0m %s\n", $$1, $$2}'
-	@echo ""
-	@echo "Build types: debug (default), release, profile, strict"
-	@echo "Usage: make [target] BUILD_TYPE=[debug|release|profile|strict]"
-	@echo ""
-	@echo "Quick Start:"
-	@echo "  make                 # Compile and run all tests"
-	@echo "  make compile_tests   # Only compile tests"
-	@echo "  make unit_tests      # Run only unit tests"
-
-# Default target
-all: compile_tests test ## Build and run everything (compile tests + run full test suite)
-
-# Note: No library build needed for header-only design
-# $(LIBRARY): $(LIB_OBJS) | $(LIBDIR)
-# 	@echo "Creating static library: $@"
-# 	@ar rcs $@ $^
-
-# Note: No object file compilation needed for header-only design  
-# $(OBJDIR)/%.o: $(SRCDIR)/%.cpp | $(OBJDIR)
-# 	@echo "Compiling: $<"
-# 	@mkdir -p $(dir $@)
-# 	@$(CXX) $(CXXFLAGS) -c $< -o $@
-
-# =============================================================================
-# Test Compilation and Execution
-# =============================================================================
-
-compile_tests: dirs $(UNIT_TEST_BINS) $(INTEGRATION_TEST_BINS) $(SYSTEM_TEST_BINS) ## Compile all tests
+
+# Create necessary directories
+dirs:
+	mkdir -p $(BINDIR)/unit_tests
+	mkdir -p $(BINDIR)/integration_tests
+	mkdir -p $(BINDIR)/system_tests
+	mkdir -p $(TESTDIR)/logs
+
+# Test targets
+.PHONY: unit_tests
+unit_tests: dirs $(UNIT_TEST_BINS) run_unit_tests
+
+.PHONY: integration_tests
+integration_tests: dirs $(INTEGRATION_TEST_BINS) run_integration_tests
+
+.PHONY: system_tests
+system_tests: dirs $(SYSTEM_TEST_BINS) run_system_tests
 
 # Test binary compilation rules (header-only - no library objects needed)
 $(BINDIR)/unit_tests/%: $(UNIT_TESTDIR)/%.cpp | $(BINDIR)/unit_tests
